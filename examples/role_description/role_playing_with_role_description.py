# =========== Copyright 2023 @ CAMEL-AI.org. All Rights Reserved. ===========
# Licensed under the Apache License, Version 2.0 (the “License”);
# you may not use this file except in compliance with the License.
# You may obtain a copy of the License at
#
#     http://www.apache.org/licenses/LICENSE-2.0
#
# Unless required by applicable law or agreed to in writing, software
# distributed under the License is distributed on an “AS IS” BASIS,
# WITHOUT WARRANTIES OR CONDITIONS OF ANY KIND, either express or implied.
# See the License for the specific language governing permissions and
# limitations under the License.
# =========== Copyright 2023 @ CAMEL-AI.org. All Rights Reserved. ===========
from colorama import Fore

from camel.agents.role_assignment_agent import RoleAssignmentAgent
from camel.configs import ChatGPTConfig
from camel.societies import RolePlaying
from camel.typing import TaskType
from camel.utils import print_text_animated

AI_ASSISTANT_ROLE_INDEX = 1
AI_USER_ROLE_INDEX = 0


def main(model_type_for_role_generation=None, model_type=None) -> None:
    task_prompt = "Develop a trading bot for the stock market."

    model_config_description = ChatGPTConfig()
    role_description_agent = RoleAssignmentAgent(
        model=model_type_for_role_generation,
        model_config=model_config_description)

    role_description_dict = (role_description_agent.run_role_with_description(
        task_prompt=task_prompt, num_roles=2))

    ai_assistant_role = list(
        role_description_dict.keys())[AI_ASSISTANT_ROLE_INDEX]
    ai_user_role = list(role_description_dict.keys())[AI_USER_ROLE_INDEX]
    ai_assistant_description = role_description_dict[ai_assistant_role]
    ai_user_description = role_description_dict[ai_user_role]

    sys_msg_meta_dicts = [
        dict(assistant_description=ai_assistant_description,
             user_description=ai_user_description) for _ in range(2)
    ]

    role_play_session = RolePlaying(
        model_type=model_type,
        assistant_role_name=ai_assistant_role,
        user_role_name=ai_user_role,
        task_prompt=task_prompt,
<<<<<<< HEAD
        task_type=TaskType.ROLE_DESCRIPTION,  # important for role description
=======
        model_type=model_type,
        task_type=TaskType.ROLE_DESCRIPTION,  # Score for role description
>>>>>>> d1aeb7aa
        with_task_specify=True,
        task_specify_agent_kwargs=dict(model=model_type),
        extend_sys_msg_meta_dicts=sys_msg_meta_dicts,
    )

    print(
        Fore.GREEN +
        f"AI Assistant sys message:\n{role_play_session.assistant_sys_msg}\n")
    print(Fore.BLUE +
          f"AI User sys message:\n{role_play_session.user_sys_msg}\n")
    print(Fore.GREEN + f"Role description of AI Assistant:\n"
          f"{role_play_session.assistant_sys_msg.role_name}\n"
          f"{role_description_dict[ai_assistant_role]}\n")
    print(Fore.BLUE + f"Role description of AI User:\n"
          f"{role_play_session.user_sys_msg.role_name}\n"
          f"{role_description_dict[ai_user_role]}\n")

    print(Fore.YELLOW + f"Original task prompt:\n{task_prompt}\n")
    print(
        Fore.CYAN +
        f"Specified task prompt:\n{role_play_session.specified_task_prompt}\n")
    print(Fore.RED + f"Final task prompt:\n{role_play_session.task_prompt}\n")

    chat_turn_limit, n = 50, 0
    input_assistant_msg, _ = role_play_session.init_chat()
    while n < chat_turn_limit:
        n += 1
        assistant_response, user_response = role_play_session.step(
            input_assistant_msg)

        if assistant_response.terminated:
            print(Fore.GREEN + (
                "AI Assistant terminated. "
                f"Reason: {assistant_response.info['termination_reasons']}."))
            break
        if user_response.terminated:
            print(Fore.GREEN +
                  ("AI User terminated. "
                   f"Reason: {user_response.info['termination_reasons']}."))
            break

        print_text_animated(
            Fore.BLUE +
            f"AI User: {ai_user_role}\n\n{user_response.msg.content}\n")
        print_text_animated(Fore.GREEN +
                            f"AI Assistant: {ai_assistant_role}\n\n" +
                            f"{assistant_response.msg.content}\n")

        if "CAMEL_TASK_DONE" in user_response.msg.content:
            break

        input_assistant_msg = assistant_response.msg


if __name__ == "__main__":
    main()<|MERGE_RESOLUTION|>--- conflicted
+++ resolved
@@ -50,12 +50,8 @@
         assistant_role_name=ai_assistant_role,
         user_role_name=ai_user_role,
         task_prompt=task_prompt,
-<<<<<<< HEAD
-        task_type=TaskType.ROLE_DESCRIPTION,  # important for role description
-=======
         model_type=model_type,
         task_type=TaskType.ROLE_DESCRIPTION,  # Score for role description
->>>>>>> d1aeb7aa
         with_task_specify=True,
         task_specify_agent_kwargs=dict(model=model_type),
         extend_sys_msg_meta_dicts=sys_msg_meta_dicts,
