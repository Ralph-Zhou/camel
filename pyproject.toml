[build-system]
requires = ["poetry-core>=1.0.0"]
build-backend = "poetry.core.masonry.api"

[tool.poetry]
name = "camel"
version = "0.1.0"
authors = ["CAMEL-AI.org"]
description = "Communicative Agents for AI Society Study"
readme = "README.md"
keywords = [
    "communicative-ai",
    "ai-societies",
    "artificial-intelligence",
    "deep-learning",
    "multi-agent-systems",
    "cooperative-ai",
    "natural-language-processing",
    "large-language-models",
]
license = "Apache License 2.0"
homepage = "https://www.camel-ai.org/"
repository = "https://github.com/camel-ai/camel"
documentation = "https://docs.camel-ai.org"

[tool.poetry.dependencies]
python = "^3.8.1"
numpy = "^1"
openai = "^0"
tenacity = "^8"
tiktoken = "^0"
colorama = "^0"
jsonschema = "^4"
types-colorama = "^0"
types-requests = "^2"
bs4 = "^0"
protobuf = "^4"
<<<<<<< HEAD
docx2txt = "^0.8" 
PyMuPDF = "^1.22.5"  
pathlib = "^1.0.1"  
matplotlib =  "^3.7.3"
networkx = "^3.1"
cffi = "^1.16.0"
=======
docx2txt = "^0.8"
PyMuPDF = "^1.22.5"
pathlib = "^1.0.1"
>>>>>>> d1aeb7aa

transformers = { version = "^4", optional = true }
diffusers = { version = "^0", optional = true }
accelerate = { version = "^0", optional = true }
datasets = { version = "^2", optional = true }
torch = { version = "^1", optional = true }
soundfile = { version = "^0", optional = true }
sentencepiece = { version = "^0", optional = true }
opencv-python = { version = "^4", optional = true }
wikipedia = { version = "^1", optional = true }
matplotlib-stubs = "^0.2.0"

[tool.poetry.extras]
huggingface-agent = [
    "transformers",
    "diffusers",
    "accelerate",
    "datasets",
    "torch",
    "soundfile",
    "sentencepiece",
    "opencv-python",
    "wikipedia",
]

all = [
    "transformers",
    "diffusers",
    "accelerate",
    "datasets",
    "torch",
    "soundfile",
    "sentencepiece",
    "opencv-python",
    "wikipedia",
]

[tool.poetry.group.dev]
optional = true
[tool.poetry.group.dev.dependencies]
yapf = "0.32.0"
isort = "5.12.0"
flake8 = "4.0.1"
mypy = "^1.5.1"
toml = ">=0.10.2"
pre-commit = "^3"
pytest = "^7"
pytest-cov = "^4"
gradio = "^3"
mock = "^5"

[tool.poetry.group.docs]
optional = true
[tool.poetry.group.docs.dependencies]
sphinx = "^6"
sphinx_book_theme = "*"
recommonmark = "*"

[tool.yapf]
based_on_style = "pep8"
split_before_named_assigns = false

[tool.isort]
multi_line_output = 3
include_trailing_comma = true
skip = [".gitingore", "__init__.py"]

[tool.pytest.ini_options]
pythonpath = ["."]
addopts = ["--strict-markers"]
markers = [
    "very_slow: mark a very slow test to run only in full test mode",
    "model_backend: for tests that require OpenAI API key or a local LLM",
]

[tool.coverage.report]
include_namespace_packages = true

[[tool.mypy.overrides]]
module = [
    "transformers.*",
    "packaging.*",
    "tiktoken",
    "openai",
    "openai.error",
    "tenacity",
    "tenacity.stop",
    "tenacity.wait",
    "pytest",
    "_pytest.config",
    "_pytest.nodes",
    "numpy",
    "torch",
    "sqlalchemy",
    "google.cloud.sql.connector",
    "gradio",
    "database_connection",
    "huggingface_hub",
    "huggingface_hub.utils._errors",
    "wikipedia",
    "jsonschema.*",
    "bs4.*",
    "docx2txt",
    "PyMuPDF",
    "fitz",
<<<<<<< HEAD
    "matplotlib",
    "networkx",
    "cffi"
=======
>>>>>>> d1aeb7aa
]
ignore_missing_imports = true<|MERGE_RESOLUTION|>--- conflicted
+++ resolved
@@ -35,18 +35,13 @@
 types-requests = "^2"
 bs4 = "^0"
 protobuf = "^4"
-<<<<<<< HEAD
 docx2txt = "^0.8" 
 PyMuPDF = "^1.22.5"  
 pathlib = "^1.0.1"  
 matplotlib =  "^3.7.3"
 networkx = "^3.1"
 cffi = "^1.16.0"
-=======
-docx2txt = "^0.8"
-PyMuPDF = "^1.22.5"
-pathlib = "^1.0.1"
->>>>>>> d1aeb7aa
+
 
 transformers = { version = "^4", optional = true }
 diffusers = { version = "^0", optional = true }
@@ -152,11 +147,8 @@
     "docx2txt",
     "PyMuPDF",
     "fitz",
-<<<<<<< HEAD
     "matplotlib",
     "networkx",
     "cffi"
-=======
->>>>>>> d1aeb7aa
 ]
 ignore_missing_imports = true