# =========== Copyright 2023 @ CAMEL-AI.org. All Rights Reserved. ===========
# Licensed under the Apache License, Version 2.0 (the “License”);
# you may not use this file except in compliance with the License.
# You may obtain a copy of the License at
#
#     http://www.apache.org/licenses/LICENSE-2.0
#
# Unless required by applicable law or agreed to in writing, software
# distributed under the License is distributed on an “AS IS” BASIS,
# WITHOUT WARRANTIES OR CONDITIONS OF ANY KIND, either express or implied.
# See the License for the specific language governing permissions and
# limitations under the License.
# =========== Copyright 2023 @ CAMEL-AI.org. All Rights Reserved. ===========
<<<<<<< HEAD
import pytest
=======
import os

>>>>>>> e82a63fb
from unstructured.documents.elements import Element

from camel.storages import Neo4jGraph
from camel.storages.graph_storages.graph_element import (
    GraphElement,
    Node,
    Relationship,
)
from camel.storages.graph_storages.neo4j_graph import (
    BASE_ENTITY_LABEL,
    NODE_PROPERTY_QUERY,
    REL_PROPERTY_QUERY,
    REL_QUERY,
)

url = os.environ.get("NEO4J_URI", "default_url")
username = os.environ.get("NEO4J_USERNAME", "default_username")
password = os.environ.get("NEO4J_PASSWORD", "default_password")


test_data = [
    GraphElement(
        nodes=[
            Node(id="id_subj", type="type_subj"),
            Node(id="id_obj", type="type_obj"),
        ],
        relationships=[
            Relationship(
                subj=Node(id="id_subj", type="type_subj"),
                obj=Node(id="id_obj", type="type_obj"),
                type="type_rel",
            )
        ],
        source=Element(element_id="a04b820b51c760a41415c57c1eef8f08"),
    )
]

<<<<<<< HEAD
url = "neo4j+s://866eb797.databases.neo4j.io"
username = "neo4j"
password = "qWPP2DuicLBhzLz4o5C1qGVfdI32vaqECVpqpM9ZrAQ"

=======
>>>>>>> e82a63fb

def test_cypher_return_correct_schema() -> None:
    r"""Test that chain returns direct results.
    Tested graph.query and graph.refresh_schema.
    """
    graph = Neo4jGraph(
        url=url,
        username=username,
        password=password,
    )
    # Delete all nodes in the graph
    graph.query("MATCH (n) DETACH DELETE n")
    # Create two nodes and a relationship
    graph.query("""
        CREATE (la:LabelA {property_a: 'a'})
        CREATE (lb:LabelB)
        CREATE (lc:LabelC)
        MERGE (la)-[:REL_TYPE]-> (lb)
        MERGE (la)-[:REL_TYPE {rel_prop: 'abc'}]-> (lc)
        """)
    # Refresh schema information
    graph.refresh_schema()

    node_properties = graph.query(
        NODE_PROPERTY_QUERY, params={"EXCLUDED_LABELS": [BASE_ENTITY_LABEL]}
    )
    relationships_properties = graph.query(
        REL_PROPERTY_QUERY, params={"EXCLUDED_LABELS": [BASE_ENTITY_LABEL]}
    )
    relationships = graph.query(
        REL_QUERY, params={"EXCLUDED_LABELS": [BASE_ENTITY_LABEL]}
    )

    expected_node_properties = [
        {
            "output": {
                "properties": [{"property": "property_a", "type": "STRING"}],
                "labels": "LabelA",
            }
        }
    ]
    expected_relationships_properties = [
        {
            "output": {
                "type": "REL_TYPE",
                "properties": [{"property": "rel_prop", "type": "STRING"}],
            }
        }
    ]
    expected_relationships = [
        {"output": {"start": "LabelA", "type": "REL_TYPE", "end": "LabelB"}},
        {"output": {"start": "LabelA", "type": "REL_TYPE", "end": "LabelC"}},
    ]

    assert node_properties == expected_node_properties
    assert relationships_properties == expected_relationships_properties
    # Order is not guaranteed with Neo4j returns
    assert (
        sorted(relationships, key=lambda x: x["output"]["end"])
        == expected_relationships
    )


def test_neo4j_timeout() -> None:
    r"""Test that neo4j uses the timeout correctly."""
    graph = Neo4jGraph(
        url=url, username=username, password=password, timeout=0.1
    )
    try:
        graph.query("UNWIND range(0,100000,1) AS i MERGE (:Foo {id:i})")
    except Exception as e:
        assert (
            e.code  # type: ignore[attr-defined]
            in [
                "Neo.ClientError.Transaction.TransactionTimedOutClientConfiguration",
                "Neo.ClientError.Transaction.LockClientStopped",
            ]
        )


def test_neo4j_truncate_values() -> None:
    r"""Test that neo4j uses the timeout correctly."""
    graph = Neo4jGraph(
        url=url, username=username, password=password, truncate=True
    )
    # Delete all nodes in the graph
    graph.query("MATCH (n) DETACH DELETE n")
    # Create two nodes and a relationship
    graph.query("""
        CREATE (la:LabelA {property_a: 'a'})
        CREATE (lb:LabelB)
        CREATE (lc:LabelC)
        MERGE (la)-[:REL_TYPE]-> (lb)
        MERGE (la)-[:REL_TYPE {rel_prop: 'abc'}]-> (lc)
        """)
    graph.refresh_schema()

    output = graph.query("RETURN range(0,130,1) AS result")
    assert output == [{}]


def test_neo4j_add_data() -> None:
    r"""Test that neo4j correctly import graph element."""
    graph = Neo4jGraph(
        url=url, username=username, password=password, truncate=True
    )
    # Delete all nodes in the graph
    graph.query("MATCH (n) DETACH DELETE n")
    # Remove all constraints
    graph.query("CALL apoc.schema.assert({}, {})")
    graph.refresh_schema()
    # Create two nodes and a relationship
    graph.add_graph_elements(test_data)
    output = graph.query(
        "MATCH (n) RETURN labels(n) AS label, count(*) AS count ORDER BY label"
    )
    assert output == [
        {"label": ["type_obj"], "count": 1},
        {"label": ["type_subj"], "count": 1},
    ]
    assert graph.structured_schema["metadata"]["constraint"] == []


def test_neo4j_add_data_source() -> None:
    r"""Test that neo4j correctly import graph element with source."""
    graph = Neo4jGraph(
        url=url, username=username, password=password, truncate=True
    )
    # Delete all nodes in the graph
    graph.query("MATCH (n) DETACH DELETE n")
    # Remove all constraints
    graph.query("CALL apoc.schema.assert({}, {})")
    graph.refresh_schema()
    # Create two nodes and a relationship
    graph.add_graph_elements(test_data, include_source=True)
    output = graph.query(
        "MATCH (n) RETURN labels(n) AS label, count(*) AS count ORDER BY label"
    )
    assert output == [
        {"label": ["Element"], "count": 1},
        {"label": ["type_obj"], "count": 1},
        {"label": ["type_subj"], "count": 1},
    ]
    assert graph.structured_schema["metadata"]["constraint"] == []


def test_neo4j_add_data_base() -> None:
    r"""Test that neo4j correctly import graph element with base_entity."""
    graph = Neo4jGraph(
        url=url, username=username, password=password, truncate=True
    )
    # Delete all nodes in the graph
    graph.query("MATCH (n) DETACH DELETE n")
    # Remove all constraints
    graph.query("CALL apoc.schema.assert({}, {})")
    graph.refresh_schema()
    # Create two nodes and a relationship
    graph.add_graph_elements(test_data, base_entity_label=True)
    output = graph.query(
        "MATCH (n) RETURN apoc.coll.sort(labels(n)) AS label, "
        "count(*) AS count ORDER BY label"
    )
    assert output == [
        {"label": [BASE_ENTITY_LABEL, "type_obj"], "count": 1},
        {"label": [BASE_ENTITY_LABEL, "type_subj"], "count": 1},
    ]
    assert graph.structured_schema["metadata"]["constraint"] != []


def test_neo4j_add_data_base_source() -> None:
    r"""Test that neo4j correctly import graph element with base_entity and
    source."""
    graph = Neo4jGraph(
        url=url, username=username, password=password, truncate=True
    )
    # Delete all nodes in the graph
    graph.query("MATCH (n) DETACH DELETE n")
    # Remove all constraints
    graph.query("CALL apoc.schema.assert({}, {})")
    graph.refresh_schema()
    # Create two nodes and a relationship
    graph.add_graph_elements(
        test_data, base_entity_label=True, include_source=True
    )
    output = graph.query(
        "MATCH (n) RETURN apoc.coll.sort(labels(n)) AS label, "
        "count(*) AS count ORDER BY label"
    )
    assert output == [
        {"label": ["Element"], "count": 1},
        {"label": [BASE_ENTITY_LABEL, "type_obj"], "count": 1},
        {"label": [BASE_ENTITY_LABEL, "type_subj"], "count": 1},
    ]
    assert graph.structured_schema["metadata"]["constraint"] != []


def test_neo4j_filtering_labels() -> None:
    r"""Test that neo4j correctly filters excluded labels."""
    graph = Neo4jGraph(
        url=url, username=username, password=password, truncate=True
    )
    # Delete all nodes in the graph
    graph.query("MATCH (n) DETACH DELETE n")
    # Remove all constraints
    graph.query("CALL apoc.schema.assert({}, {})")
    graph.query(
        "CREATE (:`Excluded_Label_A`)-[:`Excluded_Rel_A`]->"
        "(:`Excluded_Label_B`)"
    )
    graph.refresh_schema()

    # Assert both are empty
    assert graph.structured_schema["node_props"] == {}
    assert graph.structured_schema["relationships"] == []


@pytest.mark.skip(reason="Skipping since need GDS installation")
def test_random_walk_with_restarts() -> None:
    r"""Test the random walk with restarts sampling algorithm."""
    graph = Neo4jGraph(
        url=url, username=username, password=password, truncate=True
    )
    # Delete all nodes in the graph
    graph.query("MATCH (n) DETACH DELETE n")
    # Create sample graph
    graph.query("""
        CREATE (n1:Node {id: 1})
        CREATE (n2:Node {id: 2})
        CREATE (n3:Node {id: 3})
        CREATE (n1)-[:REL_TYPE]->(n2)
        CREATE (n2)-[:REL_TYPE]->(n3)
    """)
    # Run random walk with restarts
    result = graph.random_walk_with_restarts(
        graph_name="sample_graph",
        sampling_ratio=0.5,
        start_node_ids=[1],
        restart_probability=0.15,
    )
    assert "graphName" in result
    assert result["nodeCount"] > 0


@pytest.mark.skip(reason="Skipping since need GDS installation")
def test_common_neighbour_aware_random_walk() -> None:
    r"""Test the common neighbour aware random walk sampling algorithm."""
    graph = Neo4jGraph(
        url=url, username=username, password=password, truncate=True
    )
    # Delete all nodes in the graph
    graph.query("MATCH (n) DETACH DELETE n")
    # Create sample graph
    graph.query("""
        CREATE (n1:Node {id: 1})
        CREATE (n2:Node {id: 2})
        CREATE (n3:Node {id: 3})
        CREATE (n1)-[:REL_TYPE]->(n2)
        CREATE (n2)-[:REL_TYPE]->(n3)
    """)
    # Run common neighbour aware random walk
    result = graph.common_neighbour_aware_random_walk(
        graph_name="sample_graph", sampling_ratio=0.5, start_node_ids=[1]
    )
    assert "graphName" in result
    assert result["nodeCount"] > 0<|MERGE_RESOLUTION|>--- conflicted
+++ resolved
@@ -11,12 +11,9 @@
 # See the License for the specific language governing permissions and
 # limitations under the License.
 # =========== Copyright 2023 @ CAMEL-AI.org. All Rights Reserved. ===========
-<<<<<<< HEAD
 import pytest
-=======
 import os
 
->>>>>>> e82a63fb
 from unstructured.documents.elements import Element
 
 from camel.storages import Neo4jGraph
@@ -54,13 +51,6 @@
     )
 ]
 
-<<<<<<< HEAD
-url = "neo4j+s://866eb797.databases.neo4j.io"
-username = "neo4j"
-password = "qWPP2DuicLBhzLz4o5C1qGVfdI32vaqECVpqpM9ZrAQ"
-
-=======
->>>>>>> e82a63fb
 
 def test_cypher_return_correct_schema() -> None:
     r"""Test that chain returns direct results.
