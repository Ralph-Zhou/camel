--- conflicted
+++ resolved
@@ -67,21 +67,12 @@
 
         Returns:
             str: Matching content found in the file.
-<<<<<<< HEAD
-
-        Raises:
-            PermissionError: If there are insufficient permissions to read the file.
-=======
->>>>>>> 697b0d04
         """
         if not os.path.exists(file):
             return f"File not found: {file}"
 
         if not os.path.isfile(file):
             return f"The path provided is not a file: {file}"
-
-        if not os.access(file, os.R_OK):
-            raise PermissionError(f"Permission denied: {file}")
 
         command = []
         if self.os_type in ["Darwin", "Linux"]:  # macOS or Linux
@@ -118,12 +109,6 @@
 
         if not os.path.isdir(path):
             return f"The path provided is not a directory: {path}"
-<<<<<<< HEAD
-        
-        files = glob.glob(os.path.join(path, "**", pattern), recursive=True)
-        return "\n".join(files) if files else "No files found."
-
-=======
 
         command = []
         if self.os_type in ['Darwin', 'Linux']:  # macOS or Linux
@@ -143,7 +128,6 @@
         except subprocess.SubprocessError as e:
             logger.error(f"Error finding files by name: {e}")
             return f"Error: {e!s}"
->>>>>>> 697b0d04
 
     def shell_exec(self, id: str, exec_dir: str, command: str) -> str:
         r"""Execute commands in a specified shell session.
@@ -158,11 +142,7 @@
             str: Output of the command execution or error message.
         """
         if not os.path.isabs(exec_dir):
-<<<<<<< HEAD
-            return "Working directory must be an absolute path. Please provide the full path."
-=======
             return f"exec_dir must be an absolute path: {exec_dir}"
->>>>>>> 697b0d04
 
         if not os.path.exists(exec_dir):
             return f"Directory not found: {exec_dir}"
