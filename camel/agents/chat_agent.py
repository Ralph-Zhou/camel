# =========== Copyright 2023 @ CAMEL-AI.org. All Rights Reserved. ===========
# Licensed under the Apache License, Version 2.0 (the “License”);
# you may not use this file except in compliance with the License.
# You may obtain a copy of the License at
#
#     http://www.apache.org/licenses/LICENSE-2.0
#
# Unless required by applicable law or agreed to in writing, software
# distributed under the License is distributed on an “AS IS” BASIS,
# WITHOUT WARRANTIES OR CONDITIONS OF ANY KIND, either express or implied.
# See the License for the specific language governing permissions and
# limitations under the License.
# =========== Copyright 2023 @ CAMEL-AI.org. All Rights Reserved. ===========
from __future__ import annotations

import json
import logging
import re
import uuid
from collections import defaultdict
from collections.abc import Callable
from typing import (
    TYPE_CHECKING,
    Any,
    Dict,
    List,
    Optional,
    Tuple,
    Type,
    Union,
)

from openai.types.chat import ChatCompletionMessageToolCall
from openai.types.chat.chat_completion_message_tool_call import Function
from pydantic import BaseModel

from camel.agents.base import BaseAgent
from camel.memories import (
    AgentMemory,
    ChatHistoryMemory,
    MemoryRecord,
    ScoreBasedContextCreator,
)
from camel.messages import BaseMessage, FunctionCallingMessage, OpenAIMessage
from camel.models import BaseModelBackend, ModelFactory
from camel.responses import ChatAgentResponse
from camel.types import (
    ChatCompletion,
    ChatCompletionChunk,
    ModelPlatformType,
    ModelType,
    OpenAIBackendRole,
    RoleType,
)
from camel.utils import (
    func_string_to_callable,
    get_model_encoding,
    get_pydantic_object_schema,
    json_to_function_code,
)

if TYPE_CHECKING:
    from openai import Stream

    from camel.terminators import ResponseTerminator
    from camel.toolkits import FunctionTool


logger = logging.getLogger(__name__)

# AgentOps decorator setting
try:
    import os

    if os.getenv("AGENTOPS_API_KEY") is not None:
        from agentops import track_agent
    else:
        raise ImportError
except (ImportError, AttributeError):
    from camel.utils import track_agent


class FunctionCallingRecord(BaseModel):
    r"""Historical records of functions called in the conversation.

    Attributes:
        func_name (str): The name of the function being called.
        args (Dict[str, Any]): The dictionary of arguments passed to
            the function.
        result (Any): The execution result of calling this function.
    """

    func_name: str
    args: Dict[str, Any]
    result: Any

    def __str__(self) -> str:
        r"""Overridden version of the string function.

        Returns:
            str: Modified string to represent the function calling.
        """
        return (
            f"Function Execution: {self.func_name}\n"
            f"\tArgs: {self.args}\n"
            f"\tResult: {self.result}"
        )

    def as_dict(self) -> dict[str, Any]:
        r"""Returns the function calling record as a dictionary.

        Returns:
            dict[str, Any]: The function calling record as a dictionary.
        """
        return self.model_dump()


@track_agent(name="ChatAgent")
class ChatAgent(BaseAgent):
    r"""Class for managing conversations of CAMEL Chat Agents.

    Args:
        system_message (Union[BaseMessage, str], optional): The system message
            for the chat agent.
        model (BaseModelBackend, optional): The model backend to use for
            generating responses. (default: :obj:`ModelPlatformType.DEFAULT`
            with `ModelType.DEFAULT`)
        memory (AgentMemory, optional): The agent memory for managing chat
            messages. If `None`, a :obj:`ChatHistoryMemory` will be used.
            (default: :obj:`None`)
        message_window_size (int, optional): The maximum number of previous
            messages to include in the context window. If `None`, no windowing
            is performed. (default: :obj:`None`)
        token_limit (int, optional): The maximum number of tokens in a context.
            The context will be automatically pruned to fulfill the limitation.
            If `None`, it will be set according to the backend model.
            (default: :obj:`None`)
        output_language (str, optional): The language to be output by the
            agent. (default: :obj:`None`)
        tools (Optional[List[Union[FunctionTool, Callable]]], optional): List
            of available :obj:`FunctionTool` or :obj:`Callable`. (default:
            :obj:`None`)
        external_tools (Optional[List[Union[FunctionTool, Callable]]],
            optional): List of external tools (:obj:`FunctionTool` or or
            :obj:`Callable`) bind to one chat agent. When these tools are
            called, the agent will directly return the request instead of
            processing it. (default: :obj:`None`)
        response_terminators (List[ResponseTerminator], optional): List of
            :obj:`ResponseTerminator` bind to one chat agent.
            (default: :obj:`None`)
    """

    def __init__(
        self,
        system_message: Optional[Union[BaseMessage, str]] = None,
        model: Optional[BaseModelBackend] = None,
        memory: Optional[AgentMemory] = None,
        message_window_size: Optional[int] = None,
        token_limit: Optional[int] = None,
        output_language: Optional[str] = None,
        tools: Optional[List[Union[FunctionTool, Callable]]] = None,
        external_tools: Optional[List[Union[FunctionTool, Callable]]] = None,
        response_terminators: Optional[List[ResponseTerminator]] = None,
    ) -> None:
        # Initialize the system message, converting string to BaseMessage if needed
        if isinstance(system_message, str):
            system_message = BaseMessage.make_assistant_message(
                role_name='Assistant', content=system_message
            )

        self.orig_sys_message: Optional[BaseMessage] = system_message
        self._system_message: Optional[BaseMessage] = system_message
        self.role_name: str = (
            getattr(system_message, 'role_name', None) or "assistant"
        )
        self.role_type: RoleType = (
            getattr(system_message, 'role_type', None) or RoleType.ASSISTANT
        )

        # Set up model backend, using defaults if not provided
        self.model_backend: BaseModelBackend = (
            model
            if model is not None
            else ModelFactory.create(
                model_platform=ModelPlatformType.DEFAULT,
                model_type=ModelType.DEFAULT,
            )
        )
        self.model_type = self.model_backend.model_type

        # Initialize tools
        self.tools: List[FunctionTool] = (
            self._initialize_tools(tools) if tools else []
        )
        self.external_tools: List[FunctionTool] = (
            self._initialize_tools(external_tools) if external_tools else []
        )
        self.external_tool_names: List[str] = [
            tool.get_function_name() for tool in self.external_tools
        ]
        self.all_tools = self.tools + self.external_tools or []

        # Create tool dictionaries and configure backend tools if necessary
        self.func_dict = {
            tool.get_function_name(): tool.func for tool in self.all_tools
        }
        self.tool_dict = {
            tool.get_function_name(): tool for tool in self.all_tools
        }

        if self.all_tools and not self.model_backend.model_config_dict.get(
            "tools"
        ):
            self.model_backend.model_config_dict['tools'] = [
                tool.get_openai_tool_schema() for tool in self.all_tools
            ]

        # Set up model configuration and memory management
        self.model_config_dict = self.model_backend.model_config_dict

        self.model_token_limit = token_limit or self.model_backend.token_limit
        context_creator = ScoreBasedContextCreator(
            self.model_backend.token_counter,
            self.model_token_limit,
        )
        self.memory: AgentMemory = memory or ChatHistoryMemory(
            context_creator, window_size=message_window_size
        )

        self.output_language: Optional[str] = output_language
        if self.output_language is not None:
            self.set_output_language(self.output_language)

        self.terminated: bool = False
        self.response_terminators = response_terminators or []
        self.init_messages()
        self.tool_prompt_added = False

    def _initialize_tools(
        self, tools: List[Union[FunctionTool, Callable]]
    ) -> List[FunctionTool]:
        r"""Helper method to initialize tools as FunctionTool instances."""
        from camel.toolkits import FunctionTool

        func_tools = []
        for tool in tools:
            if not isinstance(tool, FunctionTool):
                tool = FunctionTool(tool)
            func_tools.append(tool)
        return func_tools

    def add_tool(
        self, tool: Union[FunctionTool, Callable], is_external: bool = False
    ) -> None:
        r"""Add a tool to the agent, specifying if it's an external tool."""
        initialized_tool = self._initialize_tools([tool])

        if is_external:
            self.external_tools = (
                self.external_tools or []
            ) + initialized_tool
            self.external_tool_names.extend(
                tool.get_function_name() for tool in initialized_tool
            )
        else:
            self.tools = (self.tools or []) + initialized_tool

        # Reinitialize func_dict to include all tools
        self.all_tools = (self.tools or []) + (self.external_tools or [])
        self.func_dict = {
            tool.get_function_name(): tool.func for tool in self.all_tools
        }
        self.tool_dict = {
            tool.get_function_name(): tool for tool in self.all_tools
        }

    def remove_tool(self, tool_name: str, is_external: bool = False) -> bool:
        r"""Remove a tool by name, specifying if it's an external tool."""
        tool_list = self.external_tools if is_external else self.tools
        if not tool_list:
            return False

        for tool in tool_list:
            if tool.get_function_name() == tool_name:
                tool_list.remove(tool)
                if is_external:
                    self.external_tool_names.remove(tool_name)
                # Reinitialize the tool dictionary
                self.all_tools = (self.tools or []) + (
                    self.external_tools or []
                )
                self.func_dict = {
                    tool.get_function_name(): tool.func
                    for tool in self.all_tools
                }
                self.tool_dict = {
                    tool.get_function_name(): tool for tool in self.all_tools
                }
                return True
        return False

    def list_tools(self) -> dict:
        r"""List all tools, separated into normal and external tools."""
        normal_tools = [
            tool.get_function_name() for tool in (self.tools or [])
        ]
        external_tools = [
            tool.get_function_name() for tool in (self.external_tools or [])
        ]

        return {"normal_tools": normal_tools, "external_tools": external_tools}

    # ruff: noqa: E501
    def _generate_tool_prompt(self, tool_schema_list: List[Dict]) -> str:
        r"""Generates a tool prompt based on the provided tool schema list.

        Args:
            tool_schema_list (List[Dict]): A list of dictionaries, each
                containing a tool schema.

        Returns:
            str: A string representing the tool prompt.
        """
        tool_prompts = []

        for tool in tool_schema_list:
            tool_info = tool['function']
            tool_name = tool_info['name']
            tool_description = tool_info['description']
            tool_json = json.dumps(tool_info, indent=4)

            prompt = f"Use the function '{tool_name}' to '{tool_description}':\n{tool_json}\n"
            tool_prompts.append(prompt)

        tool_prompt_str = "\n".join(tool_prompts)

        final_prompt = f"""
    You have access to the following functions:

    {tool_prompt_str}

    If you choose to call a function ONLY reply in the following format with no
    prefix or suffix:

    <function=example_function_name>{{"example_name": "example_value"}}</function>

    Reminder:
    - Function calls MUST follow the specified format, start with <function= and end with </function>
    - Required parameters MUST be specified
    - Only call one function at a time
    - Put the entire function call reply on one line
    - If there is no function call available, answer the question like normal 
      with your current knowledge and do not tell the user about function calls
    """
        return final_prompt

    def _parse_tool_response(self, response: str):
        r"""Parses the tool response to extract the function name and
        arguments.

        Args:
            response (str): The response from the model containing the
                function call.

        Returns:
            Optional[Dict[str, Any]]: The parsed function name and arguments
                if found, otherwise :obj:`None`.
        """
        function_regex = r"<function=(\w+)>(.*?)</function>"
        match = re.search(function_regex, response)

        if match:
            function_name, args_string = match.groups()
            try:
                args = json.loads(args_string)
                return {"function": function_name, "arguments": args}
            except json.JSONDecodeError as error:
                print(f"Error parsing function arguments: {error}")
                return None
        return None

    def reset(self):
        r"""Resets the :obj:`ChatAgent` to its initial state."""
        self.terminated = False
        self.init_messages()
        for terminator in self.response_terminators:
            terminator.reset()

    @property
    def system_message(self) -> Optional[BaseMessage]:
        r"""The getter method for the property :obj:`system_message`.

        Returns:
            Optional[BaseMessage]: The system message of this agent if set,
                else :obj:`None`.
        """
        return self._system_message

    @system_message.setter
    def system_message(self, message: BaseMessage) -> None:
        r"""The setter method for the property :obj:`system_message`.

        Args:
            message (BaseMessage): The message to be set as the
                new system message of this agent.
        """
        self._system_message = message

    def is_tools_added(self) -> bool:
        r"""Whether OpenAI function calling is enabled for this agent.

        Returns:
            bool: Whether OpenAI function calling is enabled for this
                agent, determined by whether the dictionary of tools
                is empty.
        """
        return len(self.func_dict) > 0

    def update_memory(
        self, message: BaseMessage, role: OpenAIBackendRole
    ) -> None:
        r"""Updates the agent memory with a new message.

        Args:
            message (BaseMessage): The new message to add to the stored
                messages.
            role (OpenAIBackendRole): The backend role type.
        """
        self.memory.write_record(
            MemoryRecord(message=message, role_at_backend=role)
        )

    def set_output_language(self, output_language: str) -> BaseMessage:
        r"""Sets the output language for the system message. This method
        updates the output language for the system message. The output
        language determines the language in which the output text should be
        generated.

        Args:
            output_language (str): The desired output language.

        Returns:
            BaseMessage: The updated system message object.
        """
        self.output_language = output_language
        language_prompt = (
            "\nRegardless of the input language, "
            f"you must output text in {output_language}."
        )
        if self.orig_sys_message is not None:
            content = self.orig_sys_message.content + language_prompt
            self._system_message = self.orig_sys_message.create_new_instance(
                content
            )
        else:
            self._system_message = BaseMessage.make_assistant_message(
                role_name="Assistant",
                content=language_prompt,
            )

        system_record = MemoryRecord(
            message=self._system_message,
            role_at_backend=OpenAIBackendRole.SYSTEM,
        )
        self.memory.clear()
        self.memory.write_record(system_record)
        return self._system_message

    def get_info(
        self,
        session_id: Optional[str],
        usage: Optional[Dict[str, int]],
        termination_reasons: List[str],
        num_tokens: int,
        tool_calls: List[FunctionCallingRecord],
        external_tool_request: Optional[ChatCompletionMessageToolCall] = None,
    ) -> Dict[str, Any]:
        r"""Returns a dictionary containing information about the chat session.

        Args:
            session_id (str, optional): The ID of the chat session.
            usage (Dict[str, int], optional): Information about the usage of
                the LLM.
            termination_reasons (List[str]): The reasons for the termination
                of the chat session.
            num_tokens (int): The number of tokens used in the chat session.
            tool_calls (List[FunctionCallingRecord]): The list of function
                calling records, containing the information of called tools.
            external_tool_request
                (Optional[ChatCompletionMessageToolCall], optional):
                The tool calling request of external tools from the model.
                These requests are directly returned to the user instead of
                being processed by the agent automatically.
                (default: :obj:`None`)

        Returns:
            Dict[str, Any]: The chat session information.
        """
        return {
            "id": session_id,
            "usage": usage,
            "termination_reasons": termination_reasons,
            "num_tokens": num_tokens,
            "tool_calls": tool_calls,
            "external_tool_request": external_tool_request,
        }

    def init_messages(self) -> None:
        r"""Initializes the stored messages list with the current system
        message.
        """
        if self._system_message is not None:
            system_record = MemoryRecord(
                message=self._system_message,
                role_at_backend=OpenAIBackendRole.SYSTEM,
            )
            self.memory.clear()
            self.memory.write_record(system_record)
        else:
            self.memory.clear()

    def record_message(self, message: BaseMessage) -> None:
        r"""Records the externally provided message into the agent memory as if
        it were an answer of the :obj:`ChatAgent` from the backend. Currently,
        the choice of the critic is submitted with this method.

        Args:
            message (BaseMessage): An external message to be recorded in the
                memory.
        """
        self.update_memory(message, OpenAIBackendRole.ASSISTANT)

    def step(
        self,
        input_message: Union[BaseMessage, str],
        response_format: Optional[Type[BaseModel]] = None,
        single_iteration: bool = False,
    ) -> ChatAgentResponse:
        r"""Executes a single step in the chat session, generating a response
        to the input message.

        Args:
            input_message (Union[BaseMessage, str]): The input message for the
                agent. If provided as a BaseMessage, the `role` is adjusted to
                `user` to indicate an external message.
            response_format (Optional[Type[BaseModel]], optional): A Pydantic
                model defining the expected structure of the response. Used to
                generate a structured response if provided. (default:
                :obj:`None`)
            single_iteration (bool): Whether to let the agent perform only one
                step. (default: :obj:`False`)

        Returns:
            ChatAgentResponse: Contains output messages, a termination status
                flag, and session information.
        """
<<<<<<< HEAD
        # Convert input message to BaseMessage if necessary
        input_message = (
            BaseMessage.make_user_message(
                role_name="User", content=input_message
=======
        if (
            self.model_backend.model_config_dict.get("response_format")
            and response_format
        ):
            raise ValueError(
                "The `response_format` parameter cannot be set both in "
                "the model configuration and in the ChatAgent step."
            )

        if isinstance(input_message, str):
            input_message = BaseMessage.make_user_message(
                role_name='User', content=input_message
>>>>>>> b283b077
            )
            if isinstance(input_message, str)
            else input_message
        )

        # Handle tool prompt injection if needed
        if self._needs_tool_prompt() and not self.tool_prompt_added:
            self._inject_tool_prompt()

        # Add user input to memory
        self.update_memory(input_message, OpenAIBackendRole.USER)

        # Record function calls made during the session
        tool_call_records: List[FunctionCallingRecord] = []

        # Single-step mode
        if single_iteration:
            return self._handle_step(response_format, tool_call_records, False)

        # Multi-step mode: loop until a final response
        if (
            self.model_backend.model_config_dict.get("tool_choice")
            == "required"
        ):
            raise ValueError(
                "`tool_choice` cannot be set to `required` for multi-step"
                " mode. To proceed, set `single_iteration` to `True`."
            )

        return self._handle_step(response_format, tool_call_records, True)

    def _needs_tool_prompt(self) -> bool:
        r"""Determine if a tool prompt should be injected."""
        return (
            not self.model_type.support_native_tool_calling
            and self.model_backend.model_config_dict.get("tools", False)
        )

    def _inject_tool_prompt(self) -> None:
        r"""Generate and add the tool prompt to memory."""
        tool_prompt = self._generate_tool_prompt(
            self.model_backend.model_config_dict["tools"]
        )
        tool_sys_msg = BaseMessage.make_assistant_message(
            role_name="Assistant", content=tool_prompt
        )
        self.update_memory(tool_sys_msg, OpenAIBackendRole.SYSTEM)
        self.tool_prompt_added = True

    def _handle_step(
        self,
        response_format: Optional[Type[BaseModel]],
        tool_call_records: List[FunctionCallingRecord],
        multi_step: bool = False,
    ) -> ChatAgentResponse:
        r"""Handles a single or multi-step interaction."""
        external_tool_request = None

        while True:
            try:
                openai_messages, num_tokens = self.memory.get_context()
            except RuntimeError as e:
                return self._step_token_exceed(
                    e.args[1], tool_call_records, "max_tokens_exceeded"
                )

            # Process model response
            (
                response,
                output_messages,
                finish_reasons,
                usage_dict,
                response_id,
            ) = self._step_model_response(openai_messages, num_tokens)

            # Finalize on standard response in multi-step mode
            if multi_step and self._is_standard_response(response):
                break

            # Handle external tool requests
            external_tool_request = self._extract_tool_call(response)
            if isinstance(response, ChatCompletion) and external_tool_request:
                tool_call_records.append(
                    self._step_tool_call_and_update(response)
                )

                if (
                    external_tool_request.function.name
                    in self.external_tool_names
                ):
                    info = self._step_get_info(
                        output_messages,
                        finish_reasons,
                        usage_dict,
                        response_id,
                        tool_call_records,
                        num_tokens,
                        external_tool_request,
                    )
                    return ChatAgentResponse(
                        msgs=output_messages,
                        terminated=self.terminated,
                        info=info,
                    )

            # Single-step mode ends after one iteration
            if not multi_step:
                break

        # Optional structured output
        if response_format:
            (
                output_messages,
                finish_reasons,
                usage_dict,
                response_id,
                tool_call,
                num_tokens,
            ) = self._structure_output_with_function(response_format)
            tool_call_records.append(tool_call)

        # Final info and response
        info = self._step_get_info(
            output_messages,
            finish_reasons,
            usage_dict,
            response_id,
            tool_call_records,
            num_tokens,
            external_tool_request,
        )
        self._log_final_output(output_messages)
        return ChatAgentResponse(
            msgs=output_messages, terminated=self.terminated, info=info
        )

    def _extract_tool_call(
        self, response: Any
    ) -> Optional[ChatCompletionMessageToolCall]:
        r"""Extract the tool call from the model response, if present.

        Args:
            response (Any): The model's response object.

        Returns:
            Optional[ChatCompletionMessageToolCall]: The parsed tool call if
                present, otherwise None.
        """
        # Check if the response contains tool calls
        if (
            self.is_tools_added()
            and not self.model_type.support_native_tool_calling
            and "</function>" in response.choices[0].message.content
        ):
            parsed_content = self._parse_tool_response(
                response.choices[0].message.content
            )
            if parsed_content:
                return ChatCompletionMessageToolCall(
                    id=str(uuid.uuid4()),
                    function=Function(
                        arguments=str(parsed_content["arguments"]).replace(
                            "'", '"'
                        ),
                        name=str(parsed_content["function"]),
                    ),
                    type="function",
                )
        elif (
            self.is_tools_added()
            and self.model_type.support_native_tool_calling
            and response.choices[0].message.tool_calls
        ):
            return response.choices[0].message.tool_calls[0]

        # No tool call found
        return None

    def _is_standard_response(self, response: Any) -> bool:
        r"""Determine if the provided response is a standard reply without
        tool calls.

        Args:
            response (Any): The response object to evaluate.

        Returns:
            bool: `True` if the response is a standard reply, `False`
                otherwise.
        """
        if not self.is_tools_added():
            return True

        if not isinstance(response, ChatCompletion):
            return True

        if self.model_type.support_native_tool_calling:
            return response.choices[0].message.tool_calls is None

        return "</function>" not in str(
            response.choices[0].message.content or ""
        )

    def _log_final_output(self, output_messages: List[BaseMessage]) -> None:
        r"""Log final messages or warnings about multiple responses."""
        if len(output_messages) == 1:
            self.record_message(output_messages[0])
        else:
            logger.warning(
                "Multiple messages returned in `step()`. Record "
                "selected message manually using `record_message()`."
            )

    async def step_async(
        self,
        input_message: Union[BaseMessage, str],
        response_format: Optional[Type[BaseModel]] = None,
    ) -> ChatAgentResponse:
        r"""Performs a single step in the chat session by generating a response
        to the input message. This agent step can call async function calls.

        Args:
            input_message (Union[BaseMessage, str]): The input message to the
                agent. For BaseMessage input, its `role` field that specifies
                the role at backend may be either `user` or `assistant` but it
                will be set to `user` anyway since for the self agent any
                incoming message is external. For str input, the `role_name`
                would be `User`.
            response_format (Optional[Type[BaseModel]], optional): A pydantic
                model class that includes value types and field descriptions
                used to generate a structured response by LLM. This schema
                helps in defining the expected output format. (default:
                :obj:`None`)

        Returns:
            ChatAgentResponse: A struct containing the output messages,
                a boolean indicating whether the chat session has terminated,
                and information about the chat session.
        """
        if isinstance(input_message, str):
            input_message = BaseMessage.make_user_message(
                role_name='User', content=input_message
            )

        self.update_memory(input_message, OpenAIBackendRole.USER)

        tool_call_records: List[FunctionCallingRecord] = []
        while True:
            try:
                openai_messages, num_tokens = self.memory.get_context()
            except RuntimeError as e:
                return self._step_token_exceed(
                    e.args[1], tool_call_records, "max_tokens_exceeded"
                )

            (
                response,
                output_messages,
                finish_reasons,
                usage_dict,
                response_id,
            ) = self._step_model_response(openai_messages, num_tokens)

            if (
                not self.is_tools_added()
                or not isinstance(response, ChatCompletion)
                or response.choices[0].message.tool_calls is None
            ):
                break

            # Check for external tool call
            external_tool_request = response.choices[0].message.tool_calls[0]
            if external_tool_request.function.name in self.external_tool_names:
                # if model calls an external tool, directly return the request
                info = self._step_get_info(
                    output_messages,
                    finish_reasons,
                    usage_dict,
                    response_id,
                    tool_call_records,
                    num_tokens,
                    external_tool_request,
                )
                return ChatAgentResponse(
                    msgs=output_messages, terminated=self.terminated, info=info
                )

            # Normal function calling
            tool_call_records.append(
                await self._step_tool_call_and_update_async(response)
            )

        if (
            response_format is not None
            and self.model_type.support_native_tool_calling
        ):
            (
                output_messages,
                finish_reasons,
                usage_dict,
                response_id,
                tool_call_record,
                num_tokens,
            ) = self._structure_output_with_function(response_format)
            tool_call_records.append(tool_call_record)

        info = self._step_get_info(
            output_messages,
            finish_reasons,
            usage_dict,
            response_id,
            tool_call_records,
            num_tokens,
        )

        if len(output_messages) == 1:
            # Auto record if the output result is a single message
            self.record_message(output_messages[0])
        else:
            logger.warning(
                "Multiple messages returned in `step()`, message won't be "
                "recorded automatically. Please call `record_message()` to "
                "record the selected message manually."
            )

        return ChatAgentResponse(
            msgs=output_messages, terminated=self.terminated, info=info
        )

    def _step_tool_call_and_update(
        self, response: ChatCompletion
    ) -> FunctionCallingRecord:
        r"""Processes a function call within the chat completion response,
        records the function call in the provided list of tool calls and
        updates the memory of the current agent.

        Args:
            response (ChatCompletion): The response object from the chat
                completion.

        Returns:
            FunctionCallingRecord: The record of calling the function.
        """

        # Perform function calling
        func_assistant_msg, func_result_msg, tool_call_record = (
            self.step_tool_call(response)
        )

        # Update the messages
        self.update_memory(func_assistant_msg, OpenAIBackendRole.ASSISTANT)
        self.update_memory(func_result_msg, OpenAIBackendRole.FUNCTION)

        return tool_call_record

    async def _step_tool_call_and_update_async(
        self, response: ChatCompletion
    ) -> FunctionCallingRecord:
        (
            func_assistant_msg,
            func_result_msg,
            func_record,
        ) = await self.step_tool_call_async(response)

        self.update_memory(func_assistant_msg, OpenAIBackendRole.ASSISTANT)
        self.update_memory(func_result_msg, OpenAIBackendRole.FUNCTION)

        return func_record

    def _structure_output_with_function(
        self, response_format: Type[BaseModel]
    ) -> Tuple[
        List[BaseMessage],
        List[str],
        Dict[str, int],
        str,
        FunctionCallingRecord,
        int,
    ]:
        r"""Internal function of structuring the output of the agent based on
        the given output schema.

        Args:
            response_format (Type[BaseModel]): The output schema to use for
                structuring the output.

        Returns:
            Tuple[List[BaseMessage], List[str], Dict[str, int], str,
                FunctionCallingRecord, int]:
                A tuple containing the output messages, finish reasons, usage
                dictionary, response ID, function calling record, and number of
                tokens.
        """
        from camel.toolkits import FunctionTool

        schema_json = get_pydantic_object_schema(response_format)
        func_str = json_to_function_code(schema_json)
        func_callable = func_string_to_callable(func_str)
        func = FunctionTool(func_callable)

        original_func_dict = self.func_dict
        original_model_dict = self.model_backend.model_config_dict

        # Replace the original tools with the structuring function
        self.func_dict = {func.get_function_name(): func.func}
        self.tool_dict = {func.get_function_name(): func}
        self.model_backend.model_config_dict = original_model_dict.copy()
        self.model_backend.model_config_dict["tools"] = [
            func.get_openai_tool_schema()
        ]
        self.model_backend.model_config_dict["tool_choice"] = "required"

        openai_messages, num_tokens = self.memory.get_context()
        (
            response,
            output_messages,
            finish_reasons,
            usage_dict,
            response_id,
        ) = self._step_model_response(openai_messages, num_tokens)

        if isinstance(response, ChatCompletion):
            tool_call_record = self._step_tool_call_and_update(response)
        else:
            raise ValueError(
                "Structured output is not supported for stream responses."
            )

        for base_message_item in output_messages:
            base_message_item.content = str(tool_call_record.result)

        # Recover the original tools
        self.func_dict = original_func_dict
        self.model_backend.model_config_dict = original_model_dict

        return (
            output_messages,
            finish_reasons,
            usage_dict,
            response_id,
            tool_call_record,
            num_tokens,
        )

    def _step_model_response(
        self,
        openai_messages: List[OpenAIMessage],
        num_tokens: int,
    ) -> tuple[
        Union[ChatCompletion, Stream],
        List[BaseMessage],
        List[str],
        Dict[str, int],
        str,
    ]:
        r"""Internal function for agent step model response."""
        # Obtain the model's response
        response = self.model_backend.run(openai_messages)

        if isinstance(response, ChatCompletion):
            output_messages, finish_reasons, usage_dict, response_id = (
                self.handle_batch_response(response)
            )
        else:
            output_messages, finish_reasons, usage_dict, response_id = (
                self.handle_stream_response(response, num_tokens)
            )
        return (
            response,
            output_messages,
            finish_reasons,
            usage_dict,
            response_id,
        )

    def _step_get_info(
        self,
        output_messages: List[BaseMessage],
        finish_reasons: List[str],
        usage_dict: Dict[str, int],
        response_id: str,
        tool_calls: List[FunctionCallingRecord],
        num_tokens: int,
        external_tool_request: Optional[ChatCompletionMessageToolCall] = None,
    ) -> Dict[str, Any]:
        r"""Process the output of a chat step and gather information about the
        step.

        This method checks for termination conditions, updates the agent's
        state, and collects information about the chat step, including tool
        calls and termination reasons.

        Args:
            output_messages (List[BaseMessage]): The messages generated in
                this step.
            finish_reasons (List[str]): The reasons for finishing the
                generation for each message.
            usage_dict (Dict[str, int]): Dictionary containing token usage
                information.
            response_id (str): The ID of the response from the model.
            tool_calls (List[FunctionCallingRecord]): Records of function calls
                made during this step.
            num_tokens (int): The number of tokens used in this step.
            external_tool_request (Optional[ChatCompletionMessageToolCall]):
                Any external tool request made during this step.
                (default::obj:`None`)

        Returns:
            Dict[str, Any]: A dictionary containing information about the chat
                step, including termination status, reasons, and tool call
                information.

        Note:
            This method iterates over all response terminators and checks if
            any of them signal termination. If a terminator signals
            termination, the agent's state is updated accordingly, and the
            termination reason is recorded.
        """
        termination = [
            terminator.is_terminated(output_messages)
            for terminator in self.response_terminators
        ]
        # Terminate the agent if any of the terminator terminates
        self.terminated, termination_reason = next(
            (
                (terminated, termination_reason)
                for terminated, termination_reason in termination
                if terminated
            ),
            (False, None),
        )
        # For now only retain the first termination reason
        if self.terminated and termination_reason is not None:
            finish_reasons = [termination_reason] * len(finish_reasons)

        info = self.get_info(
            response_id,
            usage_dict,
            finish_reasons,
            num_tokens,
            tool_calls,
            external_tool_request,
        )
        return info

    def handle_batch_response(
        self, response: ChatCompletion
    ) -> Tuple[List[BaseMessage], List[str], Dict[str, int], str]:
        r"""Process a batch response from the model and extract the necessary
        information.

        Args:
            response (dict): Model response.

        Returns:
            tuple: A tuple of list of output `ChatMessage`, list of
                finish reasons, usage dictionary, and response id.
        """
        output_messages: List[BaseMessage] = []
        for choice in response.choices:
            chat_message = BaseMessage(
                role_name=self.role_name,
                role_type=self.role_type,
                meta_dict=dict(),
                content=choice.message.content or "",
            )
            output_messages.append(chat_message)
        finish_reasons = [
            str(choice.finish_reason) for choice in response.choices
        ]
        usage = (
            self._safe_model_dump(response.usage)
            if response.usage is not None
            else {}
        )
        return (
            output_messages,
            finish_reasons,
            usage,
            response.id,
        )

    def _safe_model_dump(self, obj) -> dict:
        r"""Safely dump a Pydantic model to a dictionary.

        This method attempts to use the `model_dump` method if available,
        otherwise it falls back to the `dict` method.

        Args:
            obj: The Pydantic model instance to be dumped.

        Returns:
            dict: A dictionary representation of the Pydantic model.
        """
        # Check if the `model_dump` method exists (Pydantic v2)
        if hasattr(obj, 'model_dump'):
            return obj.model_dump()
        # Fallback to `dict()` method (Pydantic v1)
        elif hasattr(obj, 'dict'):
            return obj.dict()
        else:
            raise TypeError("The object is not a Pydantic model")

    def handle_stream_response(
        self,
        response: Stream[ChatCompletionChunk],
        prompt_tokens: int,
    ) -> Tuple[List[BaseMessage], List[str], Dict[str, int], str]:
        r"""Process a stream response from the model and extract the necessary
        information.

        Args:
            response (dict): Model response.
            prompt_tokens (int): Number of input prompt tokens.

        Returns:
            tuple: A tuple of list of output `ChatMessage`, list of
                finish reasons, usage dictionary, and response id.
        """
        content_dict: defaultdict = defaultdict(lambda: "")
        finish_reasons_dict: defaultdict = defaultdict(lambda: "")
        output_messages: List[BaseMessage] = []
        response_id: str = ""
        # All choices in one response share one role
        for chunk in response:
            response_id = chunk.id
            for choice in chunk.choices:
                index = choice.index
                delta = choice.delta
                if delta.content is not None:
                    # When response has not been stopped
                    # Notice that only the first chunk_dict has the "role"
                    content_dict[index] += delta.content
                if choice.finish_reason:
                    finish_reasons_dict[index] = choice.finish_reason
                    chat_message = BaseMessage(
                        role_name=self.role_name,
                        role_type=self.role_type,
                        meta_dict=dict(),
                        content=content_dict[index],
                    )
                    output_messages.append(chat_message)
        finish_reasons = [
            finish_reasons_dict[i] for i in range(len(finish_reasons_dict))
        ]
        usage_dict = self.get_usage_dict(output_messages, prompt_tokens)
        return output_messages, finish_reasons, usage_dict, response_id

    def _step_token_exceed(
        self,
        num_tokens: int,
        tool_calls: List[FunctionCallingRecord],
        termination_reason: str,
    ) -> ChatAgentResponse:
        r"""Return trivial response containing number of tokens and information
        of called functions when the number of tokens exceeds.

        Args:
            num_tokens (int): Number of tokens in the messages.
            tool_calls (List[FunctionCallingRecord]): List of information
                objects of functions called in the current step.
            termination_reason (str): String of termination reason.

        Returns:
            ChatAgentResponse: The struct containing trivial outputs and
                information about token number and called functions.
        """
        self.terminated = True
        output_messages: List[BaseMessage] = []

        info = self.get_info(
            None,
            None,
            [termination_reason],
            num_tokens,
            tool_calls,
        )

        return ChatAgentResponse(
            msgs=output_messages,
            terminated=self.terminated,
            info=info,
        )

    def step_tool_call(
        self,
        response: ChatCompletion,
    ) -> Tuple[
        FunctionCallingMessage, FunctionCallingMessage, FunctionCallingRecord
    ]:
        r"""Execute the function with arguments following the model's response.

        Args:
            response (Dict[str, Any]): The response obtained by calling the
                model.

        Returns:
            tuple: A tuple consisting of two obj:`FunctionCallingMessage`,
                one about the arguments and the other about the execution
                result, and a struct for logging information about this
                function call.
        """
        choice = response.choices[0]
        if choice.message.tool_calls is None:
            raise RuntimeError("Tool call is None")
        func_name = choice.message.tool_calls[0].function.name

        args = json.loads(choice.message.tool_calls[0].function.arguments)
        tool = self.tool_dict[func_name]
        result = tool(**args)

        assist_msg = FunctionCallingMessage(
            role_name=self.role_name,
            role_type=self.role_type,
            meta_dict=None,
            content="",
            func_name=func_name,
            args=args,
        )
        func_msg = FunctionCallingMessage(
            role_name=self.role_name,
            role_type=self.role_type,
            meta_dict=None,
            content="",
            func_name=func_name,
            result=result,
        )

        # Record information about this function call
        func_record = FunctionCallingRecord(
            func_name=func_name, args=args, result=result
        )
        return assist_msg, func_msg, func_record

    async def step_tool_call_async(
        self,
        response: ChatCompletion,
    ) -> Tuple[
        FunctionCallingMessage, FunctionCallingMessage, FunctionCallingRecord
    ]:
        r"""Execute the async function with arguments following the model's
        response.

        Args:
            response (Dict[str, Any]): The response obtained by calling the
                model.

        Returns:
            tuple: A tuple consisting of two obj:`FunctionCallingMessage`,
                one about the arguments and the other about the execution
                result, and a struct for logging information about this
                function call.
        """
        # Note that when function calling is enabled, `n` is set to 1.
        choice = response.choices[0]
        if choice.message.tool_calls is None:
            raise RuntimeError("Tool call is None")
        func_name = choice.message.tool_calls[0].function.name

        args = json.loads(choice.message.tool_calls[0].function.arguments)
        tool = self.tool_dict[func_name]
        result = await tool(**args)

        assist_msg = FunctionCallingMessage(
            role_name=self.role_name,
            role_type=self.role_type,
            meta_dict=None,
            content="",
            func_name=func_name,
            args=args,
        )
        func_msg = FunctionCallingMessage(
            role_name=self.role_name,
            role_type=self.role_type,
            meta_dict=None,
            content="",
            func_name=func_name,
            result=result,
        )

        # Record information about this function call
        func_record = FunctionCallingRecord(
            func_name=func_name, args=args, result=result
        )
        return assist_msg, func_msg, func_record

    def get_usage_dict(
        self, output_messages: List[BaseMessage], prompt_tokens: int
    ) -> Dict[str, int]:
        r"""Get usage dictionary when using the stream mode.

        Args:
            output_messages (list): List of output messages.
            prompt_tokens (int): Number of input prompt tokens.

        Returns:
            dict: Usage dictionary.
        """
        encoding = get_model_encoding(self.model_type.value_for_tiktoken)
        completion_tokens = 0
        for message in output_messages:
            completion_tokens += len(encoding.encode(message.content))
        usage_dict = dict(
            completion_tokens=completion_tokens,
            prompt_tokens=prompt_tokens,
            total_tokens=completion_tokens + prompt_tokens,
        )
        return usage_dict

    def __repr__(self) -> str:
        r"""Returns a string representation of the :obj:`ChatAgent`.

        Returns:
            str: The string representation of the :obj:`ChatAgent`.
        """
        return (
            f"ChatAgent({self.role_name}, {self.role_type}, {self.model_type})"
        )<|MERGE_RESOLUTION|>--- conflicted
+++ resolved
@@ -554,12 +554,7 @@
             ChatAgentResponse: Contains output messages, a termination status
                 flag, and session information.
         """
-<<<<<<< HEAD
-        # Convert input message to BaseMessage if necessary
-        input_message = (
-            BaseMessage.make_user_message(
-                role_name="User", content=input_message
-=======
+
         if (
             self.model_backend.model_config_dict.get("response_format")
             and response_format
@@ -569,14 +564,11 @@
                 "the model configuration and in the ChatAgent step."
             )
 
+        # Convert input message to BaseMessage if necessary
         if isinstance(input_message, str):
             input_message = BaseMessage.make_user_message(
                 role_name='User', content=input_message
->>>>>>> b283b077
-            )
-            if isinstance(input_message, str)
-            else input_message
-        )
+            )
 
         # Handle tool prompt injection if needed
         if self._needs_tool_prompt() and not self.tool_prompt_added:
