# =========== Copyright 2023 @ CAMEL-AI.org. All Rights Reserved. ===========
# Licensed under the Apache License, Version 2.0 (the “License”);
# you may not use this file except in compliance with the License.
# You may obtain a copy of the License at
#
#     http://www.apache.org/licenses/LICENSE-2.0
#
# Unless required by applicable law or agreed to in writing, software
# distributed under the License is distributed on an “AS IS” BASIS,
# WITHOUT WARRANTIES OR CONDITIONS OF ANY KIND, either express or implied.
# See the License for the specific language governing permissions and
# limitations under the License.
# =========== Copyright 2023 @ CAMEL-AI.org. All Rights Reserved. ===========
from typing import Any, List, Optional

from colorama import Fore

from camel.agents.chat_agent import ChatAgent
from camel.agents.tool_agents.base import BaseToolAgent
from camel.interpreters import (
    BaseInterpreter,
    InternalPythonInterpreter,
    SubprocessInterpreter,
)
from camel.messages import BaseMessage
from camel.models import BaseModelBackend
from camel.responses import ChatAgentResponse
from camel.utils import print_text_animated


class EmbodiedAgent(ChatAgent):
    r"""Class for managing conversations of CAMEL Embodied Agents.

    Args:
        system_message (BaseMessage): The system message for the chat agent.
        model (BaseModelBackend, optional): The model backend to use for
            generating responses. (default: :obj:`OpenAIModel` with
            `GPT_4O_MINI`)
        message_window_size (int, optional): The maximum number of previous
            messages to include in the context window. If `None`, no windowing
            is performed. (default: :obj:`None`)
        tool_agents (List[BaseToolAgent], optional): The tools agents to use in
            the embodied agent. (default: :obj:`None`)
        code_interpreter (BaseInterpreter, optional): The code interpreter to
            execute codes. If `code_interpreter` and `tool_agent` are both
            `None`, default to `SubProcessInterpreter`. If `code_interpreter`
            is `None` and `tool_agents` is not `None`, default to
            `InternalPythonInterpreter`.  (default: :obj:`None`)
        verbose (bool, optional): Whether to print the critic's messages.
        logger_color (Any): The color of the logger displayed to the user.
            (default: :obj:`Fore.MAGENTA`)
    """

    def __init__(
        self,
        system_message: BaseMessage,
        model: Optional[BaseModelBackend] = None,
        message_window_size: Optional[int] = None,
        tool_agents: Optional[List[BaseToolAgent]] = None,
        code_interpreter: Optional[BaseInterpreter] = None,
        verbose: bool = False,
        logger_color: Any = Fore.MAGENTA,
    ) -> None:
        self.tool_agents = tool_agents
        self.code_interpreter: BaseInterpreter
        if code_interpreter is not None:
            self.code_interpreter = code_interpreter
        elif self.tool_agents:
            self.code_interpreter = InternalPythonInterpreter()
        else:
            self.code_interpreter = SubprocessInterpreter()

        if self.tool_agents:
            system_message = self._set_tool_agents(system_message)
        self.verbose = verbose
        self.logger_color = logger_color
        super().__init__(
            system_message=system_message,
            model=model,
            message_window_size=message_window_size,
        )

    def _set_tool_agents(self, system_message: BaseMessage) -> BaseMessage:
        action_space_prompt = self._get_tool_agents_prompt()
        result_message = system_message.create_new_instance(
            content=system_message.content.format(
                action_space=action_space_prompt
            )
        )
        if self.tool_agents is not None:
            self.code_interpreter.update_action_space(
                {tool.name: tool for tool in self.tool_agents}
            )
        return result_message

    def _get_tool_agents_prompt(self) -> str:
        r"""Returns the action space prompt.

        Returns:
            str: The action space prompt.
        """
        if self.tool_agents is not None:
            return "\n".join(
                [
                    f"*** {tool.name} ***:\n {tool.description}"
                    for tool in self.tool_agents
                ]
            )
        else:
            return ""

    def get_tool_agent_names(self) -> List[str]:
        r"""Returns the names of tool agents.

        Returns:
            List[str]: The names of tool agents.
        """
        if self.tool_agents is not None:
            return [tool.name for tool in self.tool_agents]
        else:
            return []

<<<<<<< HEAD
    def run(
        self,
        input_message: BaseMessage,
    ) -> ChatAgentResponse:
=======
    # ruff: noqa: E501
    def step(self, input_message: BaseMessage) -> ChatAgentResponse:  # type: ignore[override]
>>>>>>> 35e04ceb
        r"""Performs a step in the conversation.

        Args:
            input_message (BaseMessage): The input message.

        Returns:
            ChatAgentResponse: A struct containing the output messages,
                a boolean indicating whether the chat session has terminated,
                and information about the chat session.
        """
        response = super().step(input_message)

        if response.msgs is None or len(response.msgs) == 0:
            raise RuntimeError("Got None output messages.")
        if response.terminated:
            raise RuntimeError(f"{self.__class__.__name__} step failed.")

        # NOTE: Only single output messages are supported
        explanations, codes = response.msg.extract_text_and_code_prompts()

        if self.verbose:
            for explanation, code in zip(explanations, codes):
                print_text_animated(
                    self.logger_color + f"> Explanation:\n{explanation}"
                )
                print_text_animated(self.logger_color + f"> Code:\n{code}")

            if len(explanations) > len(codes):
                print_text_animated(
                    self.logger_color + f"> Explanation:\n{explanations[-1]}"
                )

        content = response.msg.content

        if codes is not None:
            try:
                content = "\n> Executed Results:\n"
                for block_idx, code in enumerate(codes):
                    executed_output = self.code_interpreter.run(
                        code, code.code_type
                    )
                    content += (
                        f"Executing code block {block_idx}: {{\n"
                        + executed_output
                        + "}\n"
                    )
            except InterruptedError as e:
                content = (
                    f"\n> Running code fail: {e}\n"
                    "Please regenerate the code."
                )

        # TODO: Handle errors
        content = input_message.content + f"\n> Embodied Actions:\n{content}"
        message = BaseMessage(
            input_message.role_name,
            input_message.role_type,
            input_message.meta_dict,
            content,
        )
        return ChatAgentResponse(
            msgs=[message],
            terminated=response.terminated,
            info=response.info,
        )<|MERGE_RESOLUTION|>--- conflicted
+++ resolved
@@ -120,15 +120,8 @@
         else:
             return []
 
-<<<<<<< HEAD
-    def run(
-        self,
-        input_message: BaseMessage,
-    ) -> ChatAgentResponse:
-=======
     # ruff: noqa: E501
     def step(self, input_message: BaseMessage) -> ChatAgentResponse:  # type: ignore[override]
->>>>>>> 35e04ceb
         r"""Performs a step in the conversation.
 
         Args:
